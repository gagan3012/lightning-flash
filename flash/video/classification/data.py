# Copyright The PyTorch Lightning team.
#
# Licensed under the Apache License, Version 2.0 (the "License");
# you may not use this file except in compliance with the License.
# You may obtain a copy of the License at
#
#     http://www.apache.org/licenses/LICENSE-2.0
#
# Unless required by applicable law or agreed to in writing, software
# distributed under the License is distributed on an "AS IS" BASIS,
# WITHOUT WARRANTIES OR CONDITIONS OF ANY KIND, either express or implied.
# See the License for the specific language governing permissions and
# limitations under the License.
import pathlib
from typing import Any, Callable, Dict, List, Optional, Type, Union

import numpy as np
import torch
from pytorch_lightning.utilities.exceptions import MisconfigurationException
from torch.utils.data import RandomSampler, Sampler

from flash.core.data.data_module import DataModule
from flash.core.data.data_source import (
    DefaultDataKeys,
    DefaultDataSources,
    FiftyOneDataSource,
    LabelsState,
    PathsDataSource,
)
from flash.core.data.process import Preprocess
from flash.core.data.transforms import merge_transforms
from flash.core.utilities.imports import (
    _FIFTYONE_AVAILABLE,
    _KORNIA_AVAILABLE,
    _PYTORCHVIDEO_AVAILABLE,
)

if _FIFTYONE_AVAILABLE:
    from fiftyone.core.collections import SampleCollection
else:
    SampleCollection = None

if _KORNIA_AVAILABLE:
    import kornia.augmentation as K

if _PYTORCHVIDEO_AVAILABLE:
    from pytorchvideo.data.clip_sampling import ClipSampler, make_clip_sampler
    from pytorchvideo.data.encoded_video import EncodedVideo
    from pytorchvideo.data.encoded_video_dataset import EncodedVideoDataset, labeled_encoded_video_dataset
    from pytorchvideo.data.labeled_video_paths import LabeledVideoPaths
    from pytorchvideo.transforms import (
        ApplyTransformToKey,
        RandomShortSideScale,
        ShortSideScale,
        UniformTemporalSubsample,
    )
    from torchvision.transforms import Compose, RandomCrop, RandomHorizontalFlip
else:
    ClipSampler, EncodedVideoDataset, EncodedVideo, ApplyTransformToKey = None, None, None, None

_PYTORCHVIDEO_DATA = Dict[str, Union[str, torch.Tensor, int, float, List]]


class _VideoClassificationMixin(object):

    def __init__(
        self,
        clip_sampler: 'ClipSampler',
        video_sampler: Type[Sampler] = torch.utils.data.RandomSampler,
        decode_audio: bool = True,
        decoder: str = "pyav",
    ):
        self.clip_sampler = clip_sampler
        self.video_sampler = video_sampler
        self.decode_audio = decode_audio
        self.decoder = decoder

    def _encoded_video_to_dict(self, video) -> Dict[str, Any]:
        (
            clip_start,
            clip_end,
            clip_index,
            aug_index,
            is_last_clip,
        ) = self.clip_sampler(0.0, video.duration)

        loaded_clip = video.get_clip(clip_start, clip_end)

        clip_is_null = (
            loaded_clip is None or loaded_clip["video"] is None or (loaded_clip["audio"] is None and self.decode_audio)
        )

        if clip_is_null:
            raise MisconfigurationException(
                f"The provided video is too short {video.duration} to be clipped at {self.clip_sampler._clip_duration}"
            )

        frames = loaded_clip["video"]
        audio_samples = loaded_clip["audio"]
        return {
            "video": frames,
            "video_name": video.name,
            "video_index": 0,
            "clip_index": clip_index,
            "aug_index": aug_index,
            **({
                "audio": audio_samples
            } if audio_samples is not None else {}),
        }


class VideoClassificationPathsDataSource(PathsDataSource, _VideoClassificationMixin):

    def __init__(
        self,
        clip_sampler: 'ClipSampler',
        video_sampler: Type[Sampler] = torch.utils.data.RandomSampler,
        decode_audio: bool = True,
        decoder: str = "pyav",
    ):
        super().__init__(extensions=("mp4", "avi"))
        _VideoClassificationMixin.__init__(
            clip_sampler,
            video_sampler=video_sampler,
            decode_audio=decode_audio,
            decoder=decoder,
        )

    def load_data(self, data: str, dataset: Optional[Any] = None) -> 'EncodedVideoDataset':
        ds: EncodedVideoDataset = labeled_encoded_video_dataset(
            pathlib.Path(data),
            self.clip_sampler,
            video_sampler=self.video_sampler,
            decode_audio=self.decode_audio,
            decoder=self.decoder,
        )
        if self.training:
            label_to_class_mapping = {p[1]: p[0].split("/")[-2] for p in ds._labeled_videos._paths_and_labels}
            self.set_state(LabelsState(label_to_class_mapping))
            dataset.num_classes = len(np.unique([s[1]['label'] for s in ds._labeled_videos]))
        return ds

    def predict_load_sample(self, sample: Dict[str, Any]) -> Dict[str, Any]:
        return self._encoded_video_to_dict(EncodedVideo.from_path(sample[DefaultDataKeys.INPUT]))


class VideoClassificationFiftyOneDataSource(FiftyOneDataSource, _VideoClassificationMixin):

    def __init__(
        self,
        clip_sampler: 'ClipSampler',
        video_sampler: Type[Sampler] = torch.utils.data.RandomSampler,
        decode_audio: bool = True,
        decoder: str = "pyav",
        label_field: str = "ground_truth",
    ):
        if not _FIFTYONE_AVAILABLE:
            raise ModuleNotFoundError("Please, run `pip install fiftyone`.")
<<<<<<< HEAD

        _VideoClassificationMixin.__init__(
            clip_sampler,
=======
        VideoClassificationPathsDataSource.__init__(
            self,
            clip_sampler=clip_sampler,
>>>>>>> ab34980d
            video_sampler=video_sampler,
            decode_audio=decode_audio,
            decoder=decoder,
        )
        self.label_field = label_field

    def load_data(self, data: SampleCollection, dataset: Optional[Any] = None) -> 'EncodededVideoDataset':
        label_to_class_mapping = dict(enumerate(data.default_classes))
        class_to_label_mapping = {c: l for l, c in label_to_class_mapping.items()}

        filepaths, labels = data.values(["filepath", self.label_field + ".label"])
        targets = [class_to_label_mapping[l] for l in labels]

        labeled_video_paths = LabeledVideoPaths(list(zip(filepaths, targets)))

        ds: EncodedVideoDataset = EncodedVideoDataset(
            labeled_video_paths,
            self.clip_sampler,
            video_sampler=self.video_sampler,
            decode_audio=self.decode_audio,
            decoder=self.decoder,
        )
        if self.training:
            self.set_state(LabelsState(label_to_class_mapping))
            dataset.num_classes = len(class_to_label_mapping)
        return ds

    def predict_load_sample(self, sample: Dict[str, Any]) -> Dict[str, Any]:
        return self._encoded_video_to_dict(EncodedVideo.from_path(sample[DefaultDataKeys.INPUT]))


class VideoClassificationPreprocess(Preprocess):

    def __init__(
        self,
        train_transform: Optional[Dict[str, Callable]] = None,
        val_transform: Optional[Dict[str, Callable]] = None,
        test_transform: Optional[Dict[str, Callable]] = None,
        predict_transform: Optional[Dict[str, Callable]] = None,
        clip_sampler: Union[str, 'ClipSampler'] = "random",
        clip_duration: float = 2,
        clip_sampler_kwargs: Dict[str, Any] = None,
        video_sampler: Type[Sampler] = torch.utils.data.RandomSampler,
        decode_audio: bool = True,
        decoder: str = "pyav",
        **data_source_kwargs,
    ):
        self.clip_sampler = clip_sampler
        self.clip_duration = clip_duration
        self.clip_sampler_kwargs = clip_sampler_kwargs
        self.video_sampler = video_sampler
        self.decode_audio = decode_audio
        self.decoder = decoder

        if not _PYTORCHVIDEO_AVAILABLE:
            raise ModuleNotFoundError("Please, run `pip install pytorchvideo`.")

        if not clip_sampler_kwargs:
            clip_sampler_kwargs = {}

        if not clip_sampler:
            raise MisconfigurationException(
                "clip_sampler should be provided as a string or ``pytorchvideo.data.clip_sampling.ClipSampler``"
            )

        clip_sampler = make_clip_sampler(clip_sampler, clip_duration, **clip_sampler_kwargs)

        super().__init__(
            train_transform=train_transform,
            val_transform=val_transform,
            test_transform=test_transform,
            predict_transform=predict_transform,
            data_sources={
                DefaultDataSources.FILES: VideoClassificationPathsDataSource(
                    clip_sampler,
                    video_sampler=video_sampler,
                    decode_audio=decode_audio,
                    decoder=decoder,
                ),
                DefaultDataSources.FOLDERS: VideoClassificationPathsDataSource(
                    clip_sampler,
                    video_sampler=video_sampler,
                    decode_audio=decode_audio,
                    decoder=decoder,
                ),
                DefaultDataSources.FIFTYONE: VideoClassificationFiftyOneDataSource(
                    clip_sampler,
                    video_sampler=video_sampler,
                    decode_audio=decode_audio,
                    decoder=decoder,
                    **data_source_kwargs,
                ),
            },
            default_data_source=DefaultDataSources.FILES,
        )

    def get_state_dict(self) -> Dict[str, Any]:
        return {
            **self.transforms,
            "clip_sampler": self.clip_sampler,
            "clip_duration": self.clip_duration,
            "clip_sampler_kwargs": self.clip_sampler_kwargs,
            "video_sampler": self.video_sampler,
            "decode_audio": self.decode_audio,
            "decoder": self.decoder,
        }

    @classmethod
    def load_state_dict(cls, state_dict: Dict[str, Any], strict: bool) -> 'VideoClassificationPreprocess':
        return cls(**state_dict)

    def default_transforms(self) -> Dict[str, Callable]:
        if self.training:
            post_tensor_transform = [
                RandomShortSideScale(min_size=256, max_size=320),
                RandomCrop(244),
                RandomHorizontalFlip(p=0.5),
            ]
        else:
            post_tensor_transform = [
                ShortSideScale(256),
            ]

        return {
            "post_tensor_transform": Compose([
                ApplyTransformToKey(
                    key="video",
                    transform=Compose([UniformTemporalSubsample(8)] + post_tensor_transform),
                ),
            ]),
            "per_batch_transform_on_device": Compose([
                ApplyTransformToKey(
                    key="video",
                    transform=K.VideoSequential(
                        K.Normalize(torch.tensor([0.45, 0.45, 0.45]), torch.tensor([0.225, 0.225, 0.225])),
                        data_format="BCTHW",
                        same_on_frame=False
                    )
                ),
            ]),
        }


class VideoClassificationData(DataModule):
    """Data module for Video classification tasks."""

    preprocess_cls = VideoClassificationPreprocess<|MERGE_RESOLUTION|>--- conflicted
+++ resolved
@@ -120,6 +120,7 @@
     ):
         super().__init__(extensions=("mp4", "avi"))
         _VideoClassificationMixin.__init__(
+            self,
             clip_sampler,
             video_sampler=video_sampler,
             decode_audio=decode_audio,
@@ -156,15 +157,10 @@
     ):
         if not _FIFTYONE_AVAILABLE:
             raise ModuleNotFoundError("Please, run `pip install fiftyone`.")
-<<<<<<< HEAD
 
         _VideoClassificationMixin.__init__(
+            self,
             clip_sampler,
-=======
-        VideoClassificationPathsDataSource.__init__(
-            self,
-            clip_sampler=clip_sampler,
->>>>>>> ab34980d
             video_sampler=video_sampler,
             decode_audio=decode_audio,
             decoder=decoder,
