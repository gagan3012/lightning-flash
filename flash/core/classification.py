# Copyright The PyTorch Lightning team.
#
# Licensed under the Apache License, Version 2.0 (the "License");
# you may not use this file except in compliance with the License.
# You may obtain a copy of the License at
#
#     http://www.apache.org/licenses/LICENSE-2.0
#
# Unless required by applicable law or agreed to in writing, software
# distributed under the License is distributed on an "AS IS" BASIS,
# WITHOUT WARRANTIES OR CONDITIONS OF ANY KIND, either express or implied.
# See the License for the specific language governing permissions and
# limitations under the License.
from typing import Any, Callable, List, Mapping, Optional, Sequence, Union

import torch
import torch.nn.functional as F
import torchmetrics
from pytorch_lightning.utilities import rank_zero_warn

from flash.core.data.data_source import LabelsState
from flash.core.data.process import Serializer
from flash.core.model import Task
from flash.core.utilities.imports import _FIFTYONE_AVAILABLE

if _FIFTYONE_AVAILABLE:
    from fiftyone.core.labels import Classification, Classifications
else:
    Classification, Classifications = None, None


def binary_cross_entropy_with_logits(x: torch.Tensor, y: torch.Tensor) -> torch.Tensor:
    """Calls BCE with logits and cast the target one_hot (y) encoding to floating point precision."""
    return F.binary_cross_entropy_with_logits(x, y.float())


class ClassificationTask(Task):

    def __init__(
        self,
        *args,
        loss_fn: Optional[Callable] = None,
        metrics: Union[torchmetrics.Metric, Mapping, Sequence, None] = None,
        multi_label: bool = False,
        serializer: Optional[Union[Serializer, Mapping[str, Serializer]]] = None,
        **kwargs,
    ) -> None:
        if metrics is None:
            metrics = torchmetrics.Accuracy(subset_accuracy=multi_label)

        if loss_fn is None:
            loss_fn = binary_cross_entropy_with_logits if multi_label else F.cross_entropy
        super().__init__(
            *args,
            loss_fn=loss_fn,
            metrics=metrics,
            serializer=serializer or Classes(multi_label=multi_label),
            **kwargs,
        )

    def to_metrics_format(self, x: torch.Tensor) -> torch.Tensor:
        if getattr(self.hparams, "multi_label", False):
            return torch.sigmoid(x)
        # we'll assume that the data always comes as `(B, C, ...)`
        return torch.softmax(x, dim=1)


class ClassificationSerializer(Serializer):
    """A base class for classification serializers.

    Args:
        multi_label: If true, treats outputs as multi label logits.
    """

    def __init__(self, multi_label: bool = False):
        super().__init__()

        self._mutli_label = multi_label

    @property
    def multi_label(self) -> bool:
        return self._mutli_label


class Logits(ClassificationSerializer):
    """A :class:`.Serializer` which simply converts the model outputs (assumed to be logits) to a list."""

    def serialize(self, sample: Any) -> Any:
        return sample.tolist()


class Probabilities(ClassificationSerializer):
    """A :class:`.Serializer` which applies a softmax to the model outputs (assumed to be logits) and converts to a
    list."""

    def serialize(self, sample: Any) -> Any:
        if self.multi_label:
            return torch.sigmoid(sample).tolist()
        return torch.softmax(sample, -1).tolist()


class Classes(ClassificationSerializer):
    """A :class:`.Serializer` which applies an argmax to the model outputs (either logits or probabilities) and
    converts to a list.

    Args:
        multi_label: If true, treats outputs as multi label logits.

        threshold: The threshold to use for multi_label classification.
    """

    def __init__(self, multi_label: bool = False, threshold: float = 0.5):
        super().__init__(multi_label)

        self.threshold = threshold

    def serialize(self, sample: Any) -> Union[int, List[int]]:
        if self.multi_label:
            one_hot = (sample.sigmoid() > self.threshold).int().tolist()
            result = []
            for index, value in enumerate(one_hot):
                if value == 1:
                    result.append(index)
            return result
        return torch.argmax(sample, -1).tolist()


class Labels(Classes):
    """A :class:`.Serializer` which converts the model outputs (either logits or probabilities) to the label of the
    argmax classification.

    Args:
        labels: A list of labels, assumed to map the class index to the label for that class. If ``labels`` is not
            provided, will attempt to get them from the :class:`.LabelsState`.

        multi_label: If true, treats outputs as multi label logits.

        threshold: The threshold to use for multi_label classification.
    """

    def __init__(self, labels: Optional[List[str]] = None, multi_label: bool = False, threshold: float = 0.5):
        super().__init__(multi_label=multi_label, threshold=threshold)
        self._labels = labels

        if labels is not None:
            self.set_state(LabelsState(labels))

    def serialize(self, sample: Any) -> Union[int, List[int], str, List[str]]:
        labels = None

        if self._labels is not None:
            labels = self._labels
        else:
            state = self.get_state(LabelsState)
            if state is not None:
                labels = state.labels

        classes = super().serialize(sample)

        if labels is not None:
            if self.multi_label:
                return [labels[cls] for cls in classes]
            return labels[classes]
        else:
            rank_zero_warn("No LabelsState was found, this serializer will act as a Classes serializer.", UserWarning)
            return classes


class FiftyOneLabels(ClassificationSerializer):
    """A :class:`.Serializer` which converts the model outputs to FiftyOne classification format.

    Args:
        labels: A list of labels, assumed to map the class index to the label for that class. If ``labels`` is not
            provided, will attempt to get them from the :class:`.LabelsState`.
        multi_label: If true, treats outputs as multi label logits.
        threshold: A threshold to use to filter candidate labels. In the single label case, predictions below this
            threshold will be replaced with None
        store_logits: Boolean determining whether to store logits in the FiftyOne labels
    """

    def __init__(
<<<<<<< HEAD
        self,
        labels: Optional[List[str]] = None,
        multi_label: bool = False,
        threshold: float = 0.5,
        store_logits: bool = False,
    ):
=======
            self,
            labels: Optional[List[str]] = None,
            multi_label: bool = False,
            threshold: Optional[float] = None,
            store_logits: bool = False,
        ):
>>>>>>> 9b91ea10
        if not _FIFTYONE_AVAILABLE:
            raise ModuleNotFoundError("Please, run `pip install fiftyone`.")

        if multi_label and threshold is None:
            threshold = 0.5

        super().__init__(multi_label=multi_label)
        self._labels = labels
        self.threshold = threshold
        self.store_logits = store_logits

        if labels is not None:
            self.set_state(LabelsState(labels))

    def serialize(self, sample: Any) -> Union[Classification, Classifications]:
        labels = None

        if self._labels is not None:
            labels = self._labels
        else:
            state = self.get_state(LabelsState)
            if state is not None:
                labels = state.labels

        logits = None
        if self.store_logits:
            logits = sample.tolist()

        if self.multi_label:
            one_hot = (sample.sigmoid() > self.threshold).int().tolist()
            classes = []
            for index, value in enumerate(one_hot):
                if value == 1:
                    classes.append(index)
            probabilities = torch.sigmoid(sample).tolist()
        else:
            classes = torch.argmax(sample, -1).tolist()
            probabilities = torch.softmax(sample, -1).tolist()

        if labels is not None:
            if self.multi_label:
                classifications = []
                for idx in classes:
                    fo_cls = Classification(
                        label=labels[idx],
                        confidence=probabilities[idx],
                    )
                    classifications.append(fo_cls)
                fo_labels = Classifications(
                    classifications=classifications,
                    logits=logits,
                )
            else:
                confidence = max(probabilities)
                if self.threshold is not None and confidence < self.threshold:
                    fo_labels = None
                else:
                    fo_labels = Classification(
                        label=labels[classes],
                        confidence=confidence,
                        logits=logits,
                    )
        else:
            rank_zero_warn("No LabelsState was found, int targets will be used as label strings", UserWarning)

            if self.multi_label:
                classifications = []
                for idx in classes:
                    fo_cls = Classification(
                        label=str(idx),
                        confidence=probabilities[idx],
                    )
                    classifications.append(fo_cls)
                fo_labels = Classifications(
                    classifications=classifications,
                    logits=logits,
                )
            else:
                confidence = max(probabilities)
                if self.threshold is not None and confidence < self.threshold:
                    fo_labels = None
                else:
                    fo_labels = Classification(
                        label=str(classes),
                        confidence=confidence,
                        logits=logits,
                    )

        return fo_labels<|MERGE_RESOLUTION|>--- conflicted
+++ resolved
@@ -179,21 +179,12 @@
     """
 
     def __init__(
-<<<<<<< HEAD
         self,
         labels: Optional[List[str]] = None,
         multi_label: bool = False,
-        threshold: float = 0.5,
+        threshold: Optional[float] = None,
         store_logits: bool = False,
     ):
-=======
-            self,
-            labels: Optional[List[str]] = None,
-            multi_label: bool = False,
-            threshold: Optional[float] = None,
-            store_logits: bool = False,
-        ):
->>>>>>> 9b91ea10
         if not _FIFTYONE_AVAILABLE:
             raise ModuleNotFoundError("Please, run `pip install fiftyone`.")
 
